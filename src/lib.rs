//! Convert Windows paths to WSL paths and vice versa
//!
//! # Example
//!
//! ```
//! use wslpath2::{convert, Conversion};
//!
//! let path = convert("/mnt/c", None, Conversion::WslToWindows, false).unwrap_or_default();
//!
//! assert_eq!(path, "C:\\");
//! ```

#![warn(missing_docs)]

use std::process::Command;

#[cfg(windows)]
use std::os::windows::process::CommandExt;

/// Type of conversion to perform
#[derive(Debug)]
pub enum Conversion {
    /// Convert Windows path to WSL path
    WindowsToWsl,
    /// Convert WSL path to Windows path
    WslToWindows,
    /// Convert WSL path to Windows path using Linux style path separators
    WslToWindowsLinuxStyle,
}

/// Convert Paths using the `wslpath`
///
/// # Arguments
///
/// * `path` - The path to convert
/// * `distro` - The distro to use for conversion (when calling from Windows) [optional]
/// * `options` - The type of conversion to perform
/// * `force_absolute_path` - Force the path to be absolute
///
/// # Example
///
/// ```
/// use wslpath2::{convert, Conversion};
///
/// let path = convert("/mnt/c", None, Conversion::WslToWindows, false).unwrap_or_default();
///
/// assert_eq!(path, "C:\\");
/// ```
pub fn convert(
    path: &str,
    distro: Option<&str>,
    options: Conversion,
    force_absolute_path: bool,
) -> Result<String, Box<dyn std::error::Error>> {
    let mut args = Vec::new();

    if let Some(distro) = distro {
        args.push("-d");
        args.push(distro);
    }
    args.push("-e");
    args.push("wslpath");

    // Select path arg
    // Based on this conversion takes place
    args.push(match options {
        Conversion::WindowsToWsl => "-u",
        Conversion::WslToWindows => "-w",
        Conversion::WslToWindowsLinuxStyle => "-m",
    });

    // force absolute path arg
    if force_absolute_path {
        args.push("-a");
    }

<<<<<<< HEAD
    let mut cmd = Command::new("wsl.exe");
    cmd.args(args);
    cmd.arg(path.replace('\\', "\\\\"));

    // Disable window creation on Windows
    //
    // This is necessary to prevent a command prompt window from being shown for a short time,
    // which is likely undesired, especially for GUI applications.
    //
    // The flags are documented here:
    // https://learn.microsoft.com/en-us/windows/win32/procthread/process-creation-flags#flags
    #[cfg(windows)]
    cmd.creation_flags(0x08000000); // CREATE_NO_WINDOW

    let output = cmd.output()?;
=======
    let cmd = Command::new("wsl.exe")
        .args(args)
        .arg(path.replace('\\', "\\\\"))
        .output()
        .map_err(|e| format!("Error executing wsl.exe: {}", e))?;
>>>>>>> c5ae51ec

    let code = output.status.code().unwrap_or(-1);
    if code != 0 {
        return Err(format!("Error getting wslpath: {}", code).into());
    }

<<<<<<< HEAD
    Ok(std::str::from_utf8(&output.stdout)?.trim().to_string())
=======
    Ok(std::str::from_utf8(&cmd.stdout)
        .map_err(|e| format!("Error converting output to string: {}", e))?
        .trim()
        .to_string())
>>>>>>> c5ae51ec
}

#[cfg(test)]
mod tests {
    use crate::{convert, Conversion};

    // These tests may not execute on all machines as they require WSL

    #[test]
    fn test_wsl_to_windows() {
        assert_eq!(
            convert("/mnt/c", None, Conversion::WslToWindows, false).unwrap_or_default(),
            "C:\\"
        );
    }

    #[test]
    fn test_wsl_to_windows_absolute() {
        assert_eq!(
            convert("/mnt/c", None, Conversion::WslToWindows, true).unwrap_or_default(),
            "C:\\"
        );
    }

    #[test]
    fn test_wsl_to_windows_linux_style() {
        assert_eq!(
            convert("/mnt/c", None, Conversion::WslToWindowsLinuxStyle, false).unwrap_or_default(),
            "C:/"
        );
    }

    #[test]
    fn test_wsl_to_windows_linux_style_absolute() {
        assert_eq!(
            convert("/mnt/c", None, Conversion::WslToWindowsLinuxStyle, true).unwrap_or_default(),
            "C:/"
        );
    }

    #[test]
    fn test_windows_to_wsl() {
        assert_eq!(
            convert("C:/", None, Conversion::WindowsToWsl, false).unwrap_or_default(),
            "/mnt/c/"
        );
    }

    #[test]
    fn test_windows_to_wsl_absolute() {
        assert_eq!(
            convert("C:/", None, Conversion::WindowsToWsl, true).unwrap_or_default(),
            "/mnt/c/"
        );
    }
}<|MERGE_RESOLUTION|>--- conflicted
+++ resolved
@@ -73,8 +73,7 @@
     if force_absolute_path {
         args.push("-a");
     }
-
-<<<<<<< HEAD
+  
     let mut cmd = Command::new("wsl.exe");
     cmd.args(args);
     cmd.arg(path.replace('\\', "\\\\"));
@@ -89,28 +88,14 @@
     #[cfg(windows)]
     cmd.creation_flags(0x08000000); // CREATE_NO_WINDOW
 
-    let output = cmd.output()?;
-=======
-    let cmd = Command::new("wsl.exe")
-        .args(args)
-        .arg(path.replace('\\', "\\\\"))
-        .output()
-        .map_err(|e| format!("Error executing wsl.exe: {}", e))?;
->>>>>>> c5ae51ec
+    let output = cmd.output().map_err(|e| format!("Error executing wsl.exe: {}", e))?;
 
     let code = output.status.code().unwrap_or(-1);
     if code != 0 {
         return Err(format!("Error getting wslpath: {}", code).into());
     }
-
-<<<<<<< HEAD
-    Ok(std::str::from_utf8(&output.stdout)?.trim().to_string())
-=======
-    Ok(std::str::from_utf8(&cmd.stdout)
-        .map_err(|e| format!("Error converting output to string: {}", e))?
-        .trim()
-        .to_string())
->>>>>>> c5ae51ec
+    
+    Ok(std::str::from_utf8(&output.stdout).map_err(|e| format!("Error converting output to string: {}", e))?.trim().to_string())
 }
 
 #[cfg(test)]
